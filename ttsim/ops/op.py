<<<<<<< HEAD
#!/usr/bin/env python
# SPDX-FileCopyrightText: (C) 2025 Tenstorrent
# SPDX-License-Identifier: Apache-2.0
# Inspired by onnx.backend.test.case.node
# A dummy backend of Onnx operators to generate intermediate tensor shapes...
# Caution: no guarantees on data correctness... 

=======
>>>>>>> 9a20c5d1
from functools import lru_cache, reduce
import operator
import math
import logging
import numpy as np
from typing import Union, TYPE_CHECKING, Dict, Any

from onnx.mapping import TENSOR_TYPE_MAP
import ttsim.utils.common as common
from .tensor import SimTensor

LOG   = logging.getLogger(__name__)
INFO  = LOG.info
DEBUG = LOG.debug
G_COMPUTE_UTIL_CONSTANT = 0.6 #hard coded for now, will get this from the model after Tiler implementation
G_MEMORY_UTIL_CONSTANT  = 0.8 #hard coded for now, will get this from mem-stream benchmark measurements

class GRAD_TENSOR_INFO:
    def __init__(self, t):
        self.name                 = t.name
        self._output_grad_tensor  = t
        self._grad_ops            = []
        self._input_fwd_tensors   = []
        self._input_grad_tensors  = []
        self._new_tensors         = []

    def __str__(self):
        x  = f"GRAD_TENSOR_INFO({self.name})"
        x += f"  output_grad_tensor:\n {self._output_grad_tensor}\n"
        x += f"  grad_ops\n"
        for ppp in self._grad_ops: x += f"  {ppp}\n"
        x += f"  in_fwd_tensors\n"
        for ppp in self._input_fwd_tensors: x += f"  {ppp}\n"
        x += f"  in_grad_tensors\n"
        for ppp in self._input_grad_tensors: x += f"  {ppp}\n"
        x += f"  new_tensors\n"
        for ppp in self._new_tensors: x += f"  {ppp}\n"
        return x

def get_tensor_broadcast_shape(shape1, shape2):
    """Determine broadcasted shape for element-wise operations"""
    s1 = shape1[::-1]
    s2 = shape2[::-1]
    max_len = max(len(s1), len(s2))
    s1.extend([1] * (max_len - len(s1)))
    s2.extend([1] * (max_len - len(s2)))

    result = []
    for d1, d2 in zip(s1, s2):
        if d1 == d2:
            result.append(d1)
        elif d1 == 1:
            result.append(d2)
        elif d2 == 1:
            result.append(d1)
        else:
            raise ValueError(f"Shapes {shape1} and {shape2} not broadcast-compatible")
    return result[::-1]

def pooling_shape_inference(input_shape, kernel_shape, attrs):
    """Shape inference for pooling operators"""

    # Validate inputs
    if len(input_shape) < 2:
        raise ValueError(f"Expected at least 2D input tensor, got shape {input_shape}")

    num_spatial_dims = len(kernel_shape)
    if num_spatial_dims > len(input_shape) - 2:
        raise ValueError(f"Too many spatial dimensions ({num_spatial_dims}) for input shape {input_shape}")

    auto_pad      = attrs.get('auto_pad',      'NOTSET')
    ceil_mode     = attrs.get('ceil_mode',     0)
    dilations     = attrs.get('dilations',     [1] * num_spatial_dims)
    pads          = attrs.get('pads',          [0] * (2 * num_spatial_dims))
    storage_order = attrs.get('storage_order', 0)
    strides       = attrs.get('strides',       [1] * num_spatial_dims)

    # Extract spatial dimensions (assume last num_spatial_dims are spatial)
    non_spatial_dims = input_shape[:-num_spatial_dims]
    spatial_dims     = input_shape[-num_spatial_dims:]
    if len(spatial_dims) != num_spatial_dims:
        raise ValueError(f"Expected {num_spatial_dims} spatial dimensions, got {spatial_dims}")

    # Handle padding
    if pads is not None:
        if len(pads) != 2 * num_spatial_dims:
            raise ValueError(f"Expected pads length 2 * {num_spatial_dims}, got {pads}")
        pad_before = pads[:num_spatial_dims]
        pad_after = pads[num_spatial_dims:]
    else:
        if auto_pad == "VALID":
            pad_before = [0] * num_spatial_dims
            pad_after = [0] * num_spatial_dims
        elif auto_pad in ["SAME_UPPER", "SAME_LOWER"]:
            pad_before = []
            pad_after = []
            for i in range(num_spatial_dims):
                # Effective kernel size with dilation
                effective_kernel_size = (kernel_shape[i] - 1) * dilations[i] + 1
                # For SAME padding, output size is ceil(input_size / stride)
                out_size = math.ceil(spatial_dims[i] / strides[i])
                # Compute total padding needed
                pad_total = max((out_size - 1) * strides[i] + effective_kernel_size - spatial_dims[i], 0)
                # Distribute padding
                if auto_pad == "SAME_UPPER":
                    pad_b = pad_total // 2
                    pad_a = pad_total - pad_b
                else:  # SAME_LOWER
                    pad_a = pad_total // 2
                    pad_b = pad_total - pad_a
                pad_before.append(pad_b)
                pad_after.append(pad_a)
        else:  # NOTSET with pads=None
            pad_before = [0] * num_spatial_dims
            pad_after = [0] * num_spatial_dims

    # Compute output spatial dimensions
    output_spatial_dims = []
    for i in range(num_spatial_dims):
        # Compute effective kernel size with dilation
        effective_kernel_size = (kernel_shape[i] - 1) * dilations[i] + 1
        # Compute output size
        padded_size = spatial_dims[i] + pad_before[i] + pad_after[i]
        if ceil_mode == 0:
            out_size = math.floor((padded_size - effective_kernel_size) / strides[i]) + 1
        else:  # ceil_mode == 1
            out_size = math.ceil((padded_size - effective_kernel_size) / strides[i]) + 1
        if out_size <= 0:
            raise ValueError(
                f"Invalid output dimension {i}: size={out_size}. "
                f"Check input shape {input_shape}, kernel {kernel_shape}, "
                f"strides {strides}, pads {pads}, auto_pad {auto_pad}, "
                f"ceil_mode {ceil_mode}, dilations {dilations}."
            )
        output_spatial_dims.append(out_size)

    # Construct output shape
    output_shape = non_spatial_dims + output_spatial_dims
    return output_shape

def clone_tensor_by_shape(itensor, /, data_maybe_missing = True):
    assert itensor.check_shape(), f"Illegal Shape in Tensor {itensor}"
    if data_maybe_missing:
        if itensor.data is None:
            if itensor.rank() == 0:
                if itensor.dtype == np.float32:
                    clone_data = np.float32(1.0)
                else:
                    assert False, "Only np.float32 rank-0 tensor clones supported right now!!!"
            else:
                cloned_data = np.random.randn(*(itensor.shape)).astype(itensor.dtype)
            clone = SimTensor({
                'name'   : itensor.name,
                'shape'  : itensor.shape,
                'dtype'  : itensor.dtype,
                'data'   : cloned_data,
                'resolve': itensor.resolve,
                'op_in'  : itensor.op_in,
                'op_out' : itensor.op_out
                })
        else:
            clone = itensor
    else:
        assert itensor.data is not None, f"Illegal Data in Tensor {itensor}"
        clone = itensor
    return clone

def build_tmp_data_tensor(data, name):
    return SimTensor({
        'name' : name,
        'shape': list(data.shape),
        'dtype': data.dtype,
        'data' : data,
        'resolve': '_',
        'op_in': [],
        'op_out': [],
        })

def check_io_counts(op, /, in_counts, out_counts):
    """in_counts, out_counts specify ranges [min,max]"""
    in_range = range(in_counts[0], in_counts[1]+1)
    out_range = range(out_counts[0], out_counts[1]+1)
    assert len(op.inList) in in_range,   f"#inputs for {op} operator should be in {in_range}, is {len(op.inList)}"
    assert len(op.outList) in out_range, f"#outputs for {op} operator should be in {out_range}, is {len(op.outList)}"
    return

def update_output_tensor(op, in_tensor, out_tensor):
    assert in_tensor.check_shape(), f"ERROR: {op} Invalid Input SHAPE in {in_tensor}"
    if out_tensor.check_shape():
        DEBUG(f"Validated SimTensor({out_tensor.name}) SHAPE: {out_tensor.shape}")
        assert in_tensor.shape == out_tensor.shape, f"IO shape Mismatch {in_tensor.shape} != {out_tensor.shape} for {out_tensor.name}"
    else:
        DEBUG(f"Updating SimTensor({out_tensor.name}) SHAPE: {out_tensor.shape} <- {in_tensor.shape}")
        out_tensor.shape = in_tensor.shape

    if in_tensor.data is not None:
        if out_tensor.data is None:
            out_tensor.data = in_tensor.data
            out_tensor.dtype = in_tensor.dtype
            DEBUG(f"Updating DATA SimTensor({out_tensor})")

class SimOp:
    def __init__(self, cfg):
        self.name         = cfg['name']
        self.optype       = cfg['optype']
        self.attrs        = cfg.get('attrs', {})
        self.inList       = cfg.get('inList', [])
        self.outList      = cfg.get('outList', [])
        self.domain       = cfg.get('domain', "")
        self.docstr       = cfg.get('docstr', "")
        self.opclass_str  = 'None'

        #special counter for some workloads, e.g., Transformer Blocks
        # where we execute the op only once, but account for repeated
        # executions for the full workload
        self.repeat_count = 1

        #These fields are set via __call__ / get_perf_counts() when the op is executed
        # with input tensors dim/shape being well defined
        self.perf_stats: Union[dict, None]   = None

        #These fields are set via execution of op of a device...
        self.precision               = None
        self.removed_in_optimization = False
        self.fused_in_optimization   = False
        self.fused_with_op           = None
        self.uses_compute_pipe       = None
        self.compute_cycles          = None
        self.mem_rd_cycles           = None
        self.mem_wr_cycles           = None
        self.fused_op_cycles         = None
        self._kw_args_defaults       = {}

    def __str__(self):
        s  = f"SimOp({self.name}) optype={self.optype}, cls={self.opclass_str}, "
        s += f"prec={self.precision}, attrs={self.attrs}, domain={self.domain}, "
        s += f"rpt={self.repeat_count}, "
        s += f"removed={self.removed_in_optimization}, "
        s += f"fused={self.fused_in_optimization}, "
        s += f"fused_with_op={self.fused_with_op}, "
        s += f"uses_compute_pipe={self.uses_compute_pipe}, "
        #s += f"docstr={self.docstr}, "
        s += f"inList={self.inList}, "
        s += f"outList={self.outList}"
        return s

    def check_known_args(self, args: dict[str, Any]) -> None:
        common.check_known_args(str(type(self)), args=args, 
                                default_args=self._kw_args_defaults)

    def get_effective_args(self, args: dict[str, Any]) -> dict[str, Any]:
        return common.get_kwargs_with_defaults(str(type(self)), 
                                               args=args,
                                               default_args=self._kw_args_defaults)

    def get_perf_counts(self, inT, outT, **kwargs):
        assert False, f"{self.optype}::get_perf_counts not implemented yet"
        return

    def update_tensor_counts(self, inT, outT, **kwargs):
        in_param_count  = sum([x.nelems() for x in inT if x.is_param == True])
        in_act_count    = sum([x.nelems() for x in inT if x.is_param == False])
        out_act_count   = sum([x.nelems() for x in outT if x.is_param == False])
        out_param_count = sum([x.nelems() for x in outT if x.is_param == True])
        assert out_param_count == 0, "OP{self.name} has output param count > 0: {out_param_count}"
        if TYPE_CHECKING:
            assert self.perf_stats is not None
        self.perf_stats.update({
            'inParamCount': in_param_count,
            'inActCount'  : in_act_count,
            'outActCount' : out_act_count,
            })
        return

    def set_precision(self, prec):
        self.precision = prec

    def remove_in_optimization(self):
        self.removed_in_optimization = True

    def fuse_op(self, fused_with_op):
        self.fused_in_optimization = True
        self.fused_with_op         = fused_with_op

    def execute(self, device):
        #find compute cycles
        self.compute_cycles = 0
        if TYPE_CHECKING:
            assert self.perf_stats is not None
        for instr,instr_count in self.perf_stats['instrs'].items():
            peak_ipc = device.peak_ipc(self.uses_compute_pipe, instr, self.precision)
            real_ipc = peak_ipc * G_COMPUTE_UTIL_CONSTANT
            self.compute_cycles += math.ceil(instr_count / real_ipc)
        #find memory cycles
        mem_rd_GB     = self.perf_stats['inBytes'] / 1024 / 1024 / 1024
        mem_wr_GB     = self.perf_stats['outBytes'] / 1024 / 1024 / 1024
        freq_MHz      = device.frequency(self.uses_compute_pipe, units='MHz')
        peak_bw_GBps  = device.peak_bandwidth(freq_units="GHz")
        bw_GBps       = peak_bw_GBps * G_MEMORY_UTIL_CONSTANT
        #convert to device clk cycles
        self.mem_rd_cycles = math.ceil((mem_rd_GB / bw_GBps) * freq_MHz * 1e6)
        self.mem_wr_cycles = math.ceil((mem_wr_GB / bw_GBps) * freq_MHz * 1e6)

        return

######################  CONCRETE OP IMPLEMENTATION BEGIN ##################
class ConstantOp(SimOp):
    def __init__(self, cfg):
        super().__init__(cfg)
        self.opclass_str: str = 'Constant'
        check_io_counts( self, in_counts=[0,0], out_counts=[1,1] )

    def get_perf_counts(self, inT, outT, **kwargs):
        if self.perf_stats is not None:
            return self.perf_stats

        assert False, f"{self.opclass_str} get_perf_stats not supported at present!!"

        attr_val_count = 0
        attr_val_field = ""
        for ff in ['sparse_value', 'value', 'value_float', 'value_floats',
                   'value_int', 'value_ints', 'value_string', 'value_strings']:
            if ff in self.attrs:
                attr_val_count += 1
                attr_val_field = ff
        assert attr_val_count == 1, f"ERROR: More than one val attribute: {self}"
        tdata  = self.attrs[attr_val_field]
        tmp_tensor = build_tmp_data_tensor(tdata, '_tmp_constant_tensor_ op=' + self.name)
        update_output_tensor(self, tmp_tensor, outT[0])
        self.perf_stats =  {
                'inElems' : 0,
                'outElems': outT[0].nelems(),
                'inBytes' : 0,
                'outBytes': outT[0].nbytes(),
                'instrs'  : {'mov': outT[0].nelems()}
                }
        return self.perf_stats

class EltwiseUnaryOp(SimOp):
    def __init__(self, cfg):
        super().__init__(cfg)
        self.opclass_str: str = 'EltwiseUnary'
        check_io_counts( self, in_counts=[1,1], out_counts=[1,1] )

    def get_perf_counts(self, inT, outT, **kwargs):
        #Single Input/Output...
        # just forward input shape/data and update ops
        if self.perf_stats is not None:
            return self.perf_stats

        #is_backprop = kwargs.get('is_backprop', False)
        #batch_axis  = kwargs.get('batch_axis',  None)
        #bias_axis   = kwargs.get('bias_axis',   None)
        #if is_backprop and outT[0].is_param and batch_axis is not None:
        #    assert batch_axis >=0 and batch_axis < len(np_out.shape), f"DIPPY"
        #    #reduce across all samples in batch for paramter gradients
        #    # is_backprop -> this is a gradient calculation
        #    # is_param    -> this is a parameter tensor
        #    # batch_axis  -> this is the batch axis
        #    #TODO: add this cost to instrs
        #    if bias_axis is not None: #HACK HACK HACK -- need ReduceSum operator in BWD PASS
        #        np_out = np.sum(np_out.data, axis=(batch_axis, bias_axis))
        #    else:
        #        np_out = np.sum(np_out.data, axis=(batch_axis))

        #tmp_outT = build_tmp_data_tensor(np_out, self.name + '__tmp_out__')
        #update_output_tensor(self, tmp_outT, outT[0])
        outT[0].shape = inT[0].shape
        outT[0].dtype = inT[0].dtype

        optype2instr = {'identity': 'mov'}
        instr_name = self.optype.lower()
        if instr_name in optype2instr:
            instr_name = optype2instr[instr_name]
        self.perf_stats =  {
                'inElems' : inT[0].nelems(),
                'outElems': outT[0].nelems(),
                'inBytes' : inT[0].nbytes(),
                'outBytes': outT[0].nbytes(),
                'instrs'  : {instr_name: outT[0].nelems()}
                }
        return self.perf_stats

class EltwiseBinaryOp(SimOp):
    def __init__(self, cfg):
        super().__init__(cfg)
        self.opclass_str: str = 'EltwiseBinary'
        check_io_counts( self, in_counts=[2,2], out_counts=[1,1] )

    def get_perf_counts(self, inT, outT, **kwargs):
        if self.perf_stats is not None:
            return self.perf_stats

        outT[0].shape = get_tensor_broadcast_shape(inT[0].shape, inT[1].shape)
        outT[0].dtype = inT[0].dtype
        self.perf_stats =  {
                'inElems' : inT[0].nelems() + inT[1].nelems(),
                'outElems': outT[0].nelems(),
                'inBytes' : inT[0].nbytes() + inT[1].nbytes(),
                'outBytes': outT[0].nbytes(),
                'instrs'  : {self.optype.lower(): outT[0].nelems()}
                }
        return self.perf_stats

    def backward(self, inT, outT, inGT, outGT):
        """
        C = ADD(A,B),           Z = MUL(X,Y)
        dA = Identity(dC)      dX = MUL(dZ, Y)
        dB = Identity(dC)      dY = MUL(X, dZ)
        """
        G_OP: Union[EltwiseBinaryOp, EltwiseUnaryOp]
        assert self.perf_stats is not None, f"{self.name} backward() called before get_perf_stats()"
        assert len(inT) == len(outGT), f"#inT != #outGT!!"
        assert len(outT) == len(inGT), f"#outT != #inGT"

        grad_results = {}
        in_grad_tensor = inGT[0]
        for grad_arg_pos, (in_data_tensor, out_grad_tensor) in enumerate(zip(inT[::-1], outGT)):
            if out_grad_tensor is not None:
                grad_tinfo = GRAD_TENSOR_INFO(out_grad_tensor)
                if self.optype == 'Add':
                    G_OP = EltwiseUnaryOp({
                        'name'   : out_grad_tensor.name + '.Identity',
                        'optype' : 'Identity',
                        'inList' : [in_grad_tensor.name],
                        'outList': [out_grad_tensor.name]
                        })
                    in_grad_tensor.op_in.append(G_OP.name)
                    out_grad_tensor.op_out.append(G_OP.name)
                    grad_tinfo._grad_ops.append(G_OP)
                    grad_tinfo._input_grad_tensors.append(in_grad_tensor)
                elif self.optype == 'Mul':
                    G_IL = [in_grad_tensor.name, in_data_tensor.name]
                    G_OP = EltwiseBinaryOp({
                        'name'   : out_grad_tensor.name + '.Mul',
                        'optype' : 'Mul',
                        'inList' : G_IL if grad_arg_pos == 0 else G_IL[::-1],
                        'outList': [out_grad_tensor.name]
                        })
                    in_grad_tensor.op_in.append(G_OP.name)
                    in_data_tensor.op_in.append(G_OP.name)
                    out_grad_tensor.op_out.append(G_OP.name)
                    grad_tinfo._grad_ops.append(G_OP)
                    grad_tinfo._input_fwd_tensors.append(in_data_tensor)
                    grad_tinfo._input_grad_tensors.append(in_grad_tensor)
                else:
                    assert False, f"Illegal optype: {self.optype} in EltwiseBinaryOp"


                grad_results[grad_tinfo.name]= grad_tinfo

        return grad_results

class GatherOp(SimOp):
    def __init__(self, opinfo):
        super().__init__(opinfo)
        self.opclass_str: str = 'Gather'
        check_io_counts( self, in_counts=[2,2], out_counts=[1,1] )

    def get_perf_counts(self, inT, outT, **kwargs):
        if self.perf_stats is not None:
            return self.perf_stats
        axis     = self.attrs.get('axis', 0)
        assert isinstance(axis, int), f"attribute axis ({axis}) is not an int!!"

        dataT    = inT[0]
        indicesT = inT[1]
        assert dataT.check_shape(), f"Illegal input dataT shape: {dataT}!!"
        assert indicesT.check_shape(), f"Illegal input indicesT shape: {indicesT}!!"

        data_rank  = dataT.rank()
        data_shape = dataT.shape
        # Normalize negative axis
        axis = axis if axis >= 0 else data_rank + axis
        assert axis >= 0 and axis < data_rank, f"Axis {axis} is out of bounds for dataT.shape {dataT.shape()}"
        outT[0].shape = data_shape[:axis] + indicesT.shape + data_shape[axis + 1:]
        outT[0].dtype = dataT.dtype

        self.perf_stats = {
                'inElems' : dataT.nelems(),
                'outElems': outT[0].nelems(),
                'inBytes' : dataT.nbytes(),
                'outBytes': outT[0].nbytes(),
                'instrs'  : {'mov': outT[0].nelems()}
                }
        return self.perf_stats

class LayerNormalizationOp(SimOp):
    def __init__(self, opinfo):
        super().__init__(opinfo)
        self.opclass_str: str = 'LayerNorm'
        check_io_counts( self, in_counts=[2,3], out_counts=[1,3] )

    def get_perf_counts(self, inT, outT, **kwargs):
        if self.perf_stats is not None:
            return self.perf_stats

        is_backprop = kwargs.get('is_backprop', False)
        assert is_backprop == False, f"LayerNormalization cannot be a backward op!!"

        axis       = self.attrs.get('axis', -1)
        epsilon    = self.attrs.get('epsilon', 1e-5)
        stash_type = self.attrs.get('stash_type', 1)

        X      = inT[0]
        scaleT = inT[1]
        biasT  = inT[2] if len(inT) == 3 else None
        assert X.check_shape(), f"Illegal Shape for {X}"
        XShape = X.shape
        XRank  = X.rank()

        # LayerNormalization implementation with Numpy....
        # From Spec: https://github.com/onnx/onnx/blob/main/docs/Operators.md#LayerNormalization
        # Equations:
        #
        # [Stage-1]
        #   normalized_axes = [axis, ..., rank of X - 1]
        #     Mean       = ReduceMean<axes=normalized_axes>(X)    := X_mu
        #     D          = Sub(X, Mean)                           := X - X_mu
        #     DD         = Mul(D, D)                              := (X - X_mu)^2
        #     Var        = ReduceMean<axes=normalized_axes>(DD)   := X_sigma^2
        #     VarEps     = Add(Var, epsilon)                      := X_sigma^2 + eps
        #     StdDev     = Sqrt(VarEps)                           := sqrt(X_sigma^2 + eps)
        #     InvStdDev  = Reciprocal(StdDev)                     := 1/sqrt(X_sigma^2 + eps)
        #     Normalized = Mul(D, InvStdDev)                      := (X - X_mu)/(1/sqrt(X_sigma^2 + eps))
        # Stage-2
        #     NormalizedScaled = Mul(Normalized, Scale)
        #     if (Bias): Y = Add(NormalizedScaled, Bias)

        if axis < 0: axis += XRank
        normalized_axes = XShape[axis:]
        unsqueezed_rank = XRank - axis
        reduction_shape = XShape[0:axis] + [1] * unsqueezed_rank

        instr_count = {'add': 0, 'sub': 0, 'mul': 0, 'div': 0, 'mac': 0, 'rsqrt': 0} #dict to hold instr counts
        input_count = X.nelems()
        reduction_count = reduce(operator.mul, reduction_shape, 1)

        # -------x------- Stage-1 Implementation -------x-------
        # Parameter used to convert N-D tensor layer norm
        # to equivalent 2-D matirx operations.
        row,col = 1,1
        for i in range(XRank):
            if i < axis:
                row *= XShape[i]
            else:
                col *= XShape[i]
        # After reshaping input tensor X into a matrix, layer norm
        # is equivalent to conducting standardization on each column
        # (s.t. each col has zero mean and unit variance).
        #x_mat = np.reshape(X.data, (row, col))

        # compute mean for every x_mat's col
        #x_mean = np.sum(x_mat, axis=1, keepdims=True)/col
        instr_count['add'] += input_count
        instr_count['div'] += reduction_count
        #x_diff = x_mat - x_mean
        instr_count['sub'] += input_count
        #x_squared_diff = x_diff * x_diff
        instr_count['mul'] += input_count
        # compute variance for every x_mat's col
        #variance = np.sum(x_squared_diff, axis=1, keepdims=True)/col
        instr_count['add'] += input_count
        instr_count['div'] += reduction_count
        #variance_eps = variance + epsilon
        instr_count['add'] += reduction_count
        #std_dev = np.sqrt(variance_eps)
        #inv_std_dev = np.reciprocal(std_dev)
        instr_count['rsqrt'] += reduction_count

        # Standardization step. y_mat is zero-mean and unit-variance.
        #y_mat = x_diff * inv_std_dev
        instr_count['mul'] += input_count

        # -------x------- Stage-2 Implementation -------x-------
        # Apply affine transform on normalization outcome.
        #assert scaleT.data is not None, f"Illegal DATA in Tensor {scaleT}"
        #y_mat = np.reshape(y_mat, XShape) * scaleT.data
        instr_count['mac'] += input_count
        if biasT is not None:
            #Check: this add is already counted in the 'mac' above?
            #y_mat = y_mat + biasT.data
            pass

        outT[0].shape = X.shape
        outT[0].dtype = X.dtype

        if len(outT) >= 2:
            # reshape needed because of initial tensor-to-matrix reshape in Step-1.
            #X_mean = np.reshape(x_mean, reduction_shape)
            outT[1].shape = reduction_shape
            outT[1].dtype = X.dtype

        if len(outT) == 3:
            # reshape needed because of initial tensor-to-matrix reshape in Step-1.
            #X_invSDT = np.reshape(inv_std_dev, reduction_shape)
            outT[2].shape = reduction_shape
            outT[2].dtype = X.dtype

        biasElems   = 0 if biasT is None else biasT.nelems()
        meanElems   = 0 if len(outT) < 2 else outT[1].nelems()
        invSDTElems = 0 if len(outT) < 3 else outT[2].nelems()
        biasBytes   = 0 if biasT is None else biasT.nbytes()
        meanBytes   = 0 if len(outT) < 2 else outT[1].nbytes()
        invSDTBytes = 0 if len(outT) < 3 else outT[2].nbytes()
        self.perf_stats ={
                'inElems' : inT[0].nelems() + inT[1].nelems() + biasElems,
                'outElems': outT[0].nelems() + meanElems + invSDTElems,
                'inBytes' : inT[0].nbytes() + inT[1].nbytes() + biasBytes,
                'outBytes': outT[0].nbytes() + meanBytes + invSDTBytes,
                'instrs'  : instr_count
                }
        return self.perf_stats

class BatchNormalizationOp(SimOp):
    def __init__(self, opinfo):
        super().__init__(opinfo)
        self.opclass_str: str = 'BatchNormalization'
        check_io_counts(self, in_counts=[5,5], out_counts=[1,3])

    def get_perf_counts(self, inT, outT, **kwargs):
        if self.perf_stats is not None:
            return self.perf_stats

        assert all([itensor.check_shape() for itensor in inT]), \
                f"input tensor shapes not well formed!!"
        assert len(outT) in [1,3], f"output can either be 1 or 3"
        x          = inT[0]
        scale      = inT[1]
        bias       = inT[2]
        input_mean = inT[3]
        input_var  = inT[4]

        outT[0].shape = x.shape
        outT[0].dtype = x.dtype
        if len(outT) == 3:
            outT[1].shape = scale.shape
            outT[1].dtype = scale.dtype
            outT[2].shape = scale.shape
            outT[2].dtype = scale.dtype

        instr_count = {
            'add': x.nelems(),
            'mac': x.nelems(),
            'rsqrt': 1,
            'sub': 1,
            'mul': 1,
            'add': 1,
        }
        self.perf_stats = {
            'inElems' : sum([i.nelems() for i in inT]),
            'outElems': sum([o.nelems() for o in outT]),
            'inBytes' : sum([i.nbytes() for i in inT]),
            'outBytes': sum([o.nbytes() for o in outT]),
            'instrs'  : instr_count
        }
        return self.perf_stats

    def backward(self, inT, outT, inGT, outGT):
        print("-"*50)
        print("\nLN_BWD_DBG>>")
        print("\nFWD IN")
        for x in inT: print(x)
        print("\nFWD OUT")
        for x in outT: print(x)

        print("\nBWD IN")
        for x in inGT: print(x)
        print("\nBWD OUT")
        for x in outGT: print(x)

        assert self.perf_stats is not None, f"{self.name} backward() called before get_perf_stats()"
        assert len(inT) == len(outGT), f"#inT != #outGT!!"
        #assert len(outT) == len(inGT), f"#outT != #inGT" no gradients for out_1(Mean) and out_2(InvStdDev)

        grad_results = {}
        X          = inT[0]
        Scale      = inT[1]
        Bias       = inT[2] if len(inT) == 3 else None
        Y          = outT[0]
        Mean       = outT[1] if len(outT) >= 2 else None
        InvStdDev  = outT[2] if len(outT) == 3 else None
        dY         = inGT[0]
        dX         = outGT[0]
        dScale     = outGT[1] if len(outGT) >= 2 else None
        dBias      = outGT[2] if len(outGT) == 3 else None

        assert dY is not None,        f"LayerNormalization Backward Error-In-1"
        assert Mean is not None,      f"LayerNormalization Backward Error-In-2"
        assert InvStdDev is not None, f"LayerNormalization Backward Error-In-3"
        assert dX is not None,        f"LayerNormalization Backward Error-Out-1"
        assert dScale is not None,    f"LayerNormalization Backward Error-Out-2"
        assert dBias is not None,     f"LayerNormalization Backward Error-Out-3"

        #dBias
        axis = self.attrs.get('axis', -1)
        if axis < 0: axis += X.rank()
        new_axis_data = np.arange(0,axis,1)
        new_axis_T = build_tmp_data_tensor(new_axis_data, dBias.name + '.normalized_axes')
        new_axis_T.is_const = True
        new_axis_T.has_grad = False

        print(">>> DBG: axis             ", axis)
        print(">>> DBG: dY.shape         ", dY.shape)
        print(">>> DBG: new_axis_T       ", new_axis_T.data)

        bias_grad_tinfo = GRAD_TENSOR_INFO(dBias)
        BIAS_G_OP = ReduceSumOp({
            'name'   : dBias.name + '.ReduceSum',
            'optype' : 'ReduceSum',
            'inList' : [dY.name, new_axis_T.name],
            'outList': [dBias.name],
            'attrs'  : {'keepdims': 0}
            })
        dY.op_in.append(BIAS_G_OP.name)
        new_axis_T.op_in.append(BIAS_G_OP.name)
        dBias.op_out.append(BIAS_G_OP.name)

        bias_grad_tinfo._grad_ops.append(BIAS_G_OP)

        bias_grad_tinfo._input_grad_tensors.append(dY)
        bias_grad_tinfo._new_tensors.append(new_axis_T)

        #dScale
        scale_grad_tinfo = GRAD_TENSOR_INFO(dScale)
        X_hat_0 = SimTensor({'name': X.name + '_hat_0'})
        X_hat_1 = SimTensor({'name': X.name + '_hat_1'})
        X_hat_2 = SimTensor({'name': X.name + '_hat_2'})

        SCALE_SUB_OP = EltwiseBinaryOp({
            'name'   : dScale.name + '.Sub',
            'optype' : 'Sub',
            'inList' : [X.name, Mean.name],
            'outList': [X_hat_0.name]
            })
        X.op_in.append(SCALE_SUB_OP.name)
        Mean.op_in.append(SCALE_SUB_OP.name)
        X_hat_0.op_out.append(SCALE_SUB_OP.name)

        scale_grad_tinfo._grad_ops.append(SCALE_SUB_OP)

        scale_grad_tinfo._input_fwd_tensors.append(X)
        scale_grad_tinfo._input_fwd_tensors.append(Mean)
        scale_grad_tinfo._new_tensors.append(X_hat_0)

        SCALE_MUL_OP_1 = EltwiseBinaryOp({
            'name'   : dScale.name + '.Mul1',
            'optype' : 'Mul',
            'inList' : [X_hat_0.name, InvStdDev.name],
            'outList': [X_hat_1.name]
            })
        X_hat_0.op_in.append(SCALE_MUL_OP_1.name)
        InvStdDev.op_in.append(SCALE_MUL_OP_1.name)
        X_hat_1.op_out.append(SCALE_MUL_OP_1.name)

        scale_grad_tinfo._grad_ops.append(SCALE_MUL_OP_1)

        scale_grad_tinfo._input_fwd_tensors.append(InvStdDev)
        scale_grad_tinfo._new_tensors.append(X_hat_1)

        SCALE_MUL_OP_2 = EltwiseBinaryOp({
            'name'   : dScale.name + '.Mul2',
            'optype' : 'Mul',
            'inList' : [dY.name, X_hat_1.name],
            'outList': [X_hat_2.name]
            })
        dY.op_in.append(SCALE_MUL_OP_2.name)
        X_hat_1.op_in.append(SCALE_MUL_OP_2.name)
        X_hat_2.op_out.append(SCALE_MUL_OP_2.name)

        scale_grad_tinfo._grad_ops.append(SCALE_MUL_OP_2)

        scale_grad_tinfo._input_grad_tensors.append(dY)
        scale_grad_tinfo._new_tensors.append(X_hat_2)

        SCALE_G_OP = ReduceSumOp({
            'name'   : dScale.name + '.ReduceSum',
            'optype' : 'ReduceSum',
            'inList' : [X_hat_2.name, new_axis_T.name],
            'outList': [dScale.name],
            'attrs'  : {'keepdims': 0}
            })
        X_hat_2.op_in.append(SCALE_G_OP.name)
        new_axis_T.op_in.append(SCALE_G_OP.name)
        dScale.op_out.append(SCALE_G_OP.name)

        scale_grad_tinfo._grad_ops.append(SCALE_G_OP)


        #dX
        x_grad_tinfo = GRAD_TENSOR_INFO(dX)

        Term_1 = SimTensor({'name': dX.name + '.Term_1'})
        X_MUL_OP_1 = EltwiseBinaryOp({
            'name'   : dX.name + '.Mul1',
            'optype' : 'Mul',
            'inList' : [dY.name, Scale.name],
            'outList': [Term_1.name]
            })
        dY.op_in.append(X_MUL_OP_1.name)
        Scale.op_in.append(X_MUL_OP_1.name)
        Term_1.op_out.append(X_MUL_OP_1.name)
        x_grad_tinfo._grad_ops.append(X_MUL_OP_1)
        x_grad_tinfo._input_grad_tensors.append(dY)
        x_grad_tinfo._input_fwd_tensors.append(Scale)
        x_grad_tinfo._new_tensors.append(Term_1)

        #Term_2 = SimTensor({'name': dX.name + '.Term_2'})
        X_MUL_OP_2 = EltwiseBinaryOp({
            'name'   : dX.name + '.Mul2',
            'optype' : 'Mul',
            'inList' : [Term_1.name, InvStdDev.name],
            'outList': [dX.name]
            })
        InvStdDev.op_in.append(X_MUL_OP_2.name)
        #Term_2.op_out.append(X_MUL_OP_2.name)
        dX.op_out.append(X_MUL_OP_2.name)
        x_grad_tinfo._grad_ops.append(X_MUL_OP_2)
        x_grad_tinfo._input_fwd_tensors.append(InvStdDev)
        #x_grad_tinfo._new_tensors.append(Term_2)

        grad_results[bias_grad_tinfo.name] = bias_grad_tinfo
        grad_results[scale_grad_tinfo.name]= scale_grad_tinfo
        grad_results[x_grad_tinfo.name]    = x_grad_tinfo

        return grad_results

class ConvOp(SimOp):
    def __init__(self, opinfo):
        super().__init__(opinfo)
        self.opclass_str: str = 'Conv'
        check_io_counts(self, in_counts=[2,3], out_counts=[1,1])
        self._kw_args_defaults = {
            'auto_pad'    : 'NOTSET',
            'dilations'   : [1, 1],
            'strides'     : [1, 1],
            'pads'        : [0, 0, 0, 0],
            'group'       : 1,
            'kernel_shape': None,
        }
        if 'attrs' in opinfo:
            self.check_known_args(opinfo['attrs'])

    def get_perf_counts(self, inT, outT, **kwargs):
        if self.perf_stats is not None:
            return self.perf_stats

        assert inT[0].check_shape(), f"Illegal Shape for {inT[0]}"
        assert inT[1].check_shape(), f"Illegal Shape for {inT[1]}"
        if len(inT) == 3: assert inT[2].check_shape(), f"Illegal Shape for {inT[2]}"

        X = inT[0]
        W = inT[1]
        if len(inT) == 3: B = inT[2]

        num_spatial_dims = X.rank() - 2
        if num_spatial_dims < 1:
            raise ValueError("X must have at least 1 spatial dimension (N, C, spatial...): {X}")

        group        = self.attrs.get('group', 1)
        dilations    = self.attrs.get('dilations', [1] * num_spatial_dims)
        strides      = self.attrs.get('strides',   [1] * num_spatial_dims)
        pads         = self.attrs.get('pads',      [0] * (2 * num_spatial_dims))
        auto_pad     = self.attrs.get('auto_pad', 'NOTSET')
        kernel_shape = self.attrs.get('kernel_shape', None)

        # Validate inputs
        if W.rank() != num_spatial_dims + 2:
            raise ValueError(f"Weight shape must have {num_spatial_dims + 2} dims (C_out, C_in/group, kernel_dims): {W}")
        if len(dilations) != num_spatial_dims or len(strides) != num_spatial_dims or len(pads) != 2 * num_spatial_dims:
            raise ValueError("Dilations, strides, and pads must match spatial dimensions")
        if group <= 0 or X.shape[1] % group != 0:
            raise ValueError(f"C_in {X.shape[1]} must be divisible by group {group}")
        if W.shape[1] != X.shape[1] // group:
            raise ValueError(f"Weight C_in/group {W.shape[1]} must match input C_in/group {X.shape[1] // group}")
        if len(inT) == 3:
            if B.rank() != 1 or B.shape[0] != W.shape[0]:
                raise ValueError(f"Bias shape {B.shape} must be (C_out,) matching weight C_out {W.shape[0]}")

        N, C_in          = X.shape[0], X.shape[1]
        C_out            = W.shape[0]
        spatial_dims     = X.shape[2:]
        kernel_dims      = W.shape[2:]

        if len(kernel_dims) != num_spatial_dims:
            raise ValueError("Kernel spatial dims must match input spatial dims")

        if kernel_shape is not None:
            if kernel_shape != kernel_dims:
                raise ValueError("Kernel Shape does not match Kernel-dims calculated from input spatial dims")

        # Compute effective kernel size with dilation
        effective_kernel = [ (kernel_dims[i] - 1) * dilations[i] + 1 for i in range(num_spatial_dims) ]

        # Compute output spatial dimensions
        output_spatial = []
        for i in range(num_spatial_dims):
            Di       = spatial_dims[i]
            ki       = effective_kernel[i]
            stride_i = strides[i]
            if auto_pad == "NOTSET":
                pad_begin_i   = pads[i]
                pad_end_i     = pads[i + num_spatial_dims]
                total_padding = pad_begin_i + pad_end_i
                Oi            = (Di + total_padding - ki) // stride_i + 1
            elif auto_pad == "VALID":
                Oi = (Di - ki) // stride_i + 1
            elif auto_pad == "SAME_UPPER" or auto_pad == "SAME_LOWER":
                Oi = int(np.ceil(Di/stride_i))
            else:
                raise ValueError(f"Unsupported auto_pad value: {auto_pad}")

            if Oi <= 0:
                raise ValueError(f"Output dimension {i} would be <= 0: {Oi}")
            output_spatial.append(Oi)

        output_shape = [N, C_out] + output_spatial
        #print(">> X.shape         :", X.shape)
        #print(">> W.shape         :", W.shape)
        #if len(inT) == 3: print(">> B.shape         :", B.shape)
        #print(">> group           :", group)
        #print(">> dilations       :", dilations)
        #print(">> strides         :", strides)
        #print(">> pads            :", pads)
        #print(">> auto_pad        :", auto_pad)
        #print(">> N               :", N)
        #print(">> C_in            :", C_in)
        #print(">> C_out           :", C_out)
        #print(">> spatial_dims    :", spatial_dims)
        #print(">> kernel_shape    :", kernel_shape)
        #print(">> kernel_dims     :", kernel_dims)
        #print(">> num_spatial_dims:", num_spatial_dims)
        #print(">> output_spatial  :", output_spatial)
        #print(">> output_shape    :", output_shape)
        #if len(inT) == 3: print(">> B.shape         :", B.shape)

        if X.shape[0] != output_shape[0] or W.shape[0] != output_shape[1]:
            raise ValueError("Batch size (N) and C_out must match across shapes")

        outT[0].shape = output_shape
        outT[0].dtype = X.dtype

        macs_per_output = (C_in // group) * np.prod(kernel_dims)
        output_elements = N * C_out * np.prod(spatial_dims)
        total_macs      = output_elements * macs_per_output
        instr_count     = { 'mac': total_macs }
        if len(inT) == 3:
            instr_count['add'] = output_elements

        inElems = X.nelems() + W.nelems() + B.nelems() if len(inT) == 3 else 0
        inBytes = X.nbytes() + W.nbytes() + B.nbytes() if len(inT) == 3 else 0

        self.perf_stats = {
            'inElems' : inElems,
            'outElems': outT[0].nelems(),
            'inBytes' : inBytes,
            'outBytes': outT[0].nbytes(),
            'instrs'  : instr_count
        }
        return self.perf_stats

class MaxPoolOp(SimOp):
    def __init__(self, opinfo):
        super().__init__(opinfo)
        self.opclass_str: str = 'MaxPool'
        self._kw_args_defaults = {
                #'kernel_shape' : None,
                #'auto_pad'     : 'NOTSET',
                #'ceil_mode'    : 0,
                #'dilations'    : None,
                #'pads'         : None,
                #'storage_order': None,
                #'strides'      : None,
                }
        check_io_counts(self, in_counts=[1, 1], out_counts=[1, 2])
        #if 'attrs' in opinfo:
        #    self.check_known_args(opinfo['attrs'])

    def get_perf_counts(self, inT, outT, **kwargs):
        if self.perf_stats is not None:
            return self.perf_stats

        assert inT[0].check_shape(), f"Illegal Shape for {inT[0]}"
        input_shape   = inT[0].shape
        kernel_shape  = self.attrs.get('kernel_shape') #required attribute
        output_shape  = pooling_shape_inference(input_shape, kernel_shape, self.attrs)
        outT[0].shape = output_shape
        outT[0].dtype = inT[0].dtype

        if len(outT) == 2:
            outT[1].shape = output_shape
            outT[1].dtype = np.dtype(np.int64)

        instr_count = { 'cmp': inT[0].nelems(), 'mov': outT[0].nelems() }
        self.perf_stats = {
            'inElems' : inT[0].nelems(),
            'outElems': outT[0].nelems(),
            'inBytes' : inT[0].nbytes(),
            'outBytes': outT[0].nbytes(),
            'instrs'  : instr_count
        }
        return self.perf_stats

class AveragePoolOp(SimOp):
    def __init__(self, opinfo):
        super().__init__(opinfo)
        self.opclass_str: str = 'AveragePool'
        check_io_counts(self, in_counts=[1, 1], out_counts=[1, 1])

    def get_perf_counts(self, inT, outT, **kwargs):
        if self.perf_stats is not None:
            return self.perf_stats

        assert inT[0].check_shape(), f"Illegal Shape for {inT[0]}"
        input_shape   = inT[0].shape
        kernel_shape  = self.attrs.get('kernel_shape') #required attribute
        output_shape  = pooling_shape_inference(input_shape, kernel_shape, self.attrs)
        outT[0].shape = output_shape
        outT[0].dtype = inT[0].dtype

        instr_count = {'add': inT[0].nelems(), 'div': outT[0].nelems(), 'mov': outT[0].nelems()}

        self.perf_stats = {
            'inElems' : inT[0].nelems(),
            'outElems': outT[0].nelems(),
            'inBytes' : inT[0].nbytes(),
            'outBytes': outT[0].nbytes(),
            'instrs'  : instr_count
        }
        return self.perf_stats

class MatMulOp(SimOp):
    def __init__(self, opinfo):
        super().__init__(opinfo)
        self.opclass_str: str = 'Matmul'
        check_io_counts( self, in_counts=[2,2], out_counts=[1,1] )

    def get_perf_counts(self, inT, outT, **kwargs):
        if self.perf_stats is not None:
            return self.perf_stats

        is_backprop = kwargs.get('is_backprop', False)
        batch_axis  = kwargs.get('batch_axis',  None)
        assert is_backprop == False, f"Matmul in Backward Pass!!"

        ######## New Implementation Begin #########
        AShape = inT[0].shape
        BShape = inT[1].shape

        #find output shape
        CShape = None
        if len(AShape) < 1 or len(BShape) < 1:
            raise ValueError("Shapes must have at least 1 dimension")

        # Handle 1D cases
        if len(AShape) == 1 and len(BShape) == 1:
            if AShape[0] != BShape[0]:
                raise ValueError(f"Matmul incompatible: {AShape[0]} != {BShape[0]}")
            CShape = [] # Scalar result
        elif len(AShape) == 1:
            if AShape[0] != BShape[-2]:
                raise ValueError(f"Matmul incompatible: {AShape[0]} != {BShape[-2]}")
            CShape = BShape[:-2] + [BShape[-1]]
        elif len(BShape) == 1:
            if AShape[-1] != BShape[0]:
                raise ValueError(f"Matmul incompatible: {AShape[-1]} != {BShape[0]}")
            CShape = AShape[:-1]

        # Handle 2D+ cases
        batch1, mat1 = AShape[:-2], AShape[-2:]
        batch2, mat2 = BShape[:-2], BShape[-2:]

        # Check matrix multiplication compatibility
        if mat1[-1] != mat2[-2]:
            raise ValueError(f"Matmul incompatible: {mat1[-1]} != {mat2[-2]}")
        broadcast_batch = get_tensor_broadcast_shape(batch1, batch2)
        CShape = broadcast_batch + [mat1[0], mat2[-1]]

        reduced_dim   = mat1[-1]
        outT[0].shape = CShape
        outT[0].dtype = inT[0].dtype
        ######## New Implementation Begin #########

        self.perf_stats = {
            'inElems' : inT[0].nelems() + inT[1].nelems(),
            'outElems': outT[0].nelems(),
            'inBytes' : inT[0].nelems() * inT[0].dtype.itemsize + inT[1].nelems() * inT[1].dtype.itemsize,
            'outBytes': outT[0].nelems() * outT[0].dtype.itemsize,
            'instrs'  : {'mac': outT[0].nelems() * reduced_dim}
            }
        return self.perf_stats

    def backward(self, inT, outT, inGT, outGT):
        # dA = MatMul(dC, B^T)
        # dB = MatMul(A^T, dC)
        assert self.perf_stats is not None, f"{self.name} backward() called before get_perf_stats()"
        assert len(inT) == len(outGT), f"#inT != #outGT!!"
        assert len(outT) == len(inGT), f"#outT != #inGT"

        in_grad_tensor = inGT[0]
        grad_results = {}
        for grad_arg_pos, (in_data_tensor, out_grad_tensor) in enumerate(zip(inT[::-1], outGT)):
            if out_grad_tensor is not None:
                in_data_tensor_T = SimTensor({'name': in_data_tensor.name + '_T'})
                perm = [i for i in range(len(in_data_tensor.shape))]
                T_OP = TransposeOp({'name'   : in_data_tensor.name + '.Transpose',
                                    'optype' : 'Transpose',
                                    'inList' : [in_data_tensor.name],
                                    'outList': [in_data_tensor_T.name],
                                    'attrs'  : {'perm': perm[0:-2] + perm[-1:-3:-1]} #swap last 2 dims
                                    })
                G_IL = [in_grad_tensor.name, in_data_tensor_T.name]
                G_OP = MatMulOp({'name'   : out_grad_tensor.name + '.Matmul',
                                 'optype' : 'Matmul',
                                 'inList' : G_IL if grad_arg_pos == 0 else G_IL[::-1],
                                 'outList': [out_grad_tensor.name]
                                 })
                #update tensor op_in/op_out lists
                in_grad_tensor.op_in.append(G_OP.name)
                in_data_tensor_T.op_in.append(G_OP.name)
                out_grad_tensor.op_out.append(G_OP.name)

                in_data_tensor.op_in.append(T_OP.name)
                in_data_tensor_T.op_out.append(T_OP.name)

                grad_tinfo = GRAD_TENSOR_INFO(out_grad_tensor)
                grad_tinfo._grad_ops += [T_OP, G_OP]
                grad_tinfo._input_fwd_tensors.append(in_data_tensor)
                grad_tinfo._input_grad_tensors.append(in_grad_tensor)
                grad_tinfo._new_tensors.append(in_data_tensor_T)

                grad_results[grad_tinfo.name]= grad_tinfo

        return grad_results

class SplitOp(SimOp):
    def __init__(self, opinfo):
        super().__init__(opinfo)
        self.opclass_str: str = 'Split'
        assert len(self.inList) in [1,2], f"#inputs should be in [1,2] : {self}"
        assert len(self.outList) >= 1, f"#outputs should be in [1,inf] : {self}"

    def get_perf_counts(self, inT, outT, **kwargs):
        if self.perf_stats is not None:
            return self.perf_stats
        num_outputs = self.attrs.get('num_outputs', len(outT))
        axis        = self.attrs.get('axis',0)
        A      = inT[0]
        splitT = inT[1] if len(inT) == 2 else None
        assert A.check_shape(), "Illegal shape!!"
        if splitT is None or splitT.data is None:
            split_dim = A.shape[axis] // num_outputs
            split = [split_dim for i in range(num_outputs)]
        else:
            split = [x.item() for x in splitT.data]
        assert len(split) == num_outputs, f"split mismatch len( {split} ) != {num_outputs}"

        outShapes = []
        for tout_idx in range(num_outputs):
            tout_shape = A.shape.copy()
            tout_shape[axis] = split[tout_idx]
            outShapes.append(tout_shape)

        outBytes = 0
        outElems = 0
        for tidx, tout in enumerate(outT):
            tshape0 = outShapes[tidx]
            tout.shape = tshape0
            tout.dtype = A.dtype
            outBytes += tout.nbytes()
            outElems += tout.nelems()

        self.perf_stats = {
                'inElems' : A.nelems() + 0 if splitT is None else splitT.nelems(),
                'outElems': outElems,
                'inBytes' : A.nbytes() + 0 if splitT is None else splitT.nbytes(),
                'outBytes': outBytes,
                'instrs'  : {'mov': outElems}
                }
        return self.perf_stats

class ReshapeOp(SimOp):
    def __init__(self, opinfo):
        super().__init__(opinfo)
        self.opclass_str: str = 'Reshape'
        check_io_counts( self, in_counts=[2,2], out_counts=[1,1] )

    def get_perf_counts(self, inT, outT, **kwargs):
        if self.perf_stats is not None:
            return self.perf_stats
        allowzero = self.attrs.get('allowzero', 0)

        #A = clone_tensor_by_shape(inT[0])
        B = clone_tensor_by_shape(inT[1], data_maybe_missing=False) #B.data should exist
        assert B.dtype == np.int64, f"Input Data-Type should be np.int64 {B}"
        assert inT[0].check_shape(), f"Illegal Input Shape: {inT[0].shape}"
        input_shape  = inT[0].shape
        input_size   = inT[0].nelems()
        target_shape = [x.item() for x in B.data]

        minus_one_count = 0
        minus_one_index: Any = None
        zeros_count     = 0
        zeros_index     = []
        for i,x in enumerate(target_shape):
            if x == -1:
                minus_one_count += 1
                minus_one_index = i
            elif x == 0:
                zeros_count += 1
                zeros_index.append(i)
            else:
                pass
        assert minus_one_count <= 1, f"Only one -1 is allowed in target shape {target_shape}"

        if allowzero == 1 and minus_one_count == 1 and zeros_count > 0:
            assert False, f"Cannot have -1 and zeros simultaneously with allowzero in target_shape({target_shape})"

        #copy dims from input_shape, if required
        output_shape = [x for x in target_shape]
        if allowzero == 0:
            for idx in zeros_index:
                assert idx < len(input_shape), f"Illegal index({idx}) for input_shape({input_shape}) with allowzero=0"
                output_shape[idx] = input_shape[idx]

        # Handle -1 inference
        if minus_one_count == 1:
            output_size = reduce(operator.mul, filter(lambda x: x != -1, output_shape), 1)
            assert input_size >= output_size and input_size % output_size == 0, \
                    f"Cannot infer -1: input size {input_size}/{output_size}"
            inferred_dim = input_size // output_size
            output_shape[minus_one_index] = inferred_dim

        # Final validation
        final_output_size = reduce(operator.mul, output_shape, 1)
        assert input_size  == final_output_size, \
                f"in({input_size}) & out({final_output_size}) sizes are not equal!!"

        #np_out = reshape_reference_implementation(A.data, B.data, allowzero=allowzero)
        #tmp_outT = build_tmp_data_tensor(np_out, self.name + '__tmp_C_out__')
        #update_output_tensor(self, tmp_outT, outT[0])
        outT[0].shape = output_shape
        outT[0].dtype = inT[0].dtype

        self.perf_stats = {
                'inElems' : inT[0].nelems() + B.nelems(),
                'outElems': outT[0].nelems(),
                'inBytes' : inT[0].nbytes() + B.nbytes(),
                'outBytes': outT[0].nbytes(),
                'instrs'  : {'mov': outT[0].nelems()}
                }
        return self.perf_stats

    def backward(self, inT, outT, inGT, outGT):
        #  Y = Reshape(X, new_shape)
        # dX = Reshape(dY, orig_X_shape)
        assert self.perf_stats is not None, f"{self.name} backward() called before get_perf_stats()"
        assert len(inT) == len(outGT), f"#inT != #outGT!!"
        assert len(outT) == len(inGT), f"#outT != #inGT"

        grad_results = {}
        in_data_tensor  = inT[0]    # X
        in_grad_tensor  = inGT[0]   # dY
        out_grad_tensor = outGT[0]  # dX

        if out_grad_tensor is not None:
            grad_tinfo = GRAD_TENSOR_INFO(out_grad_tensor)
            in_data_tensor_shape = build_tmp_data_tensor(np.array(in_data_tensor.shape), '_tmp_shape')
            orig_shape_tensor = SimTensor({
                'name'     : in_data_tensor.name + '.shape',
                'shape'    : in_data_tensor_shape.shape,
                'dtype'    : in_data_tensor_shape.dtype,
                'data'     : in_data_tensor_shape.data,
                'is_param' : False,
                'is_const' : True,
                'resolve'  : '_',
                })
            G_OP = ReshapeOp({
                'name'   : out_grad_tensor.name + '.Reshape',
                'optype' : 'Reshape',
                'inList' : [in_grad_tensor.name, orig_shape_tensor.name],
                'outList': [out_grad_tensor.name]
                })
            in_grad_tensor.op_in.append(G_OP.name)
            out_grad_tensor.op_out.append(G_OP.name)
            orig_shape_tensor.op_in.append(G_OP.name)
            grad_tinfo._grad_ops.append(G_OP)
            grad_tinfo._input_grad_tensors.append(in_grad_tensor)
            grad_tinfo._input_grad_tensors.append(orig_shape_tensor)
            return {grad_tinfo.name: grad_tinfo}
        else:
            return {}

class TransposeOp(SimOp):
    def __init__(self, opinfo):
        super().__init__(opinfo)
        self.opclass_str: str = 'Transpose'
        check_io_counts( self, in_counts=[1,1], out_counts=[1,1] )

    def get_perf_counts(self, inT, outT, **kwargs):
        if self.perf_stats is not None:
            return self.perf_stats
        perms  = self.attrs['perm']
        assert len(perms) == inT[0].rank(), f"perms({perms}) must be equal to input rank ({inT[0].rank()})!!"
        outT[0].shape = [inT[0].shape[i] for i in perms]
        outT[0].dtype = inT[0].dtype
        self.perf_stats = {
                'inElems' : inT[0].nelems(),
                'outElems': outT[0].nelems(),
                'inBytes' : inT[0].nbytes(),
                'outBytes': outT[0].nbytes(),
                'instrs'  : {'mov': outT[0].nelems()}
                }
        return self.perf_stats

    def backward(self, inT, outT, inGT, outGT):
        # A_T = Transpose(A, perm)
        # dA  = Transpose(dA_T, inverse_perm)
        assert self.perf_stats is not None, f"{self.name} backward() called before get_perf_stats()"
        assert len(inT) == len(outGT), f"#inT != #outGT!!"
        assert len(outT) == len(inGT), f"#outT != #inGT"

        in_data_tensor  = inT[0]
        in_grad_tensor  = inGT[0]
        out_grad_tensor = outGT[0]

        if out_grad_tensor is not None:
            grad_tinfo = GRAD_TENSOR_INFO(out_grad_tensor)

            perm  = self.attrs['perm']
            inverse_perm = [0] * len(perm)
            for i, p in enumerate(perm): inverse_perm[p] = i
            G_OP = TransposeOp({
                'name'   : out_grad_tensor.name + '.Transpose',
                'optype' : 'Transpose',
                'inList' : [in_grad_tensor.name],
                'outList': [out_grad_tensor.name],
                'attrs'  : {'perm': inverse_perm}
                })
            in_grad_tensor.op_in.append(G_OP.name)
            out_grad_tensor.op_out.append(G_OP.name)
            grad_tinfo._grad_ops.append(G_OP)
            grad_tinfo._input_grad_tensors.append(in_grad_tensor)
            return {grad_tinfo.name: grad_tinfo}
        else:
            return {}

class WhereOp(SimOp):
    def __init__(self, opinfo):
        super().__init__(opinfo)
        self.opclass_str: str = 'Where'
        check_io_counts( self, in_counts=[3,3], out_counts=[1,1] )

    def get_perf_counts(self, inT, outT, **kwargs):
        if self.perf_stats is not None:
            return self.perf_stats
        condB = clone_tensor_by_shape(inT[0], data_maybe_missing=False) #condB.data should exist
        X     = clone_tensor_by_shape(inT[1])
        Y     = clone_tensor_by_shape(inT[2])
        assert condB.dtype == np.bool_, f"Illegal Input Tensor Data Type: {condB}"
        np_out = np.where(condB.data, X.data, Y.data)
        tmp_outT = build_tmp_data_tensor(np_out, self.name + '__tmp_out__')
        update_output_tensor(self, tmp_outT, outT[0])
        self.perf_stats = {
                'inElems' : condB.nelems() + X.nelems() + Y.nelems(),
                'outElems': outT[0].nelems(),
                'inBytes' : condB.nbytes() + X.nbytes() + Y.nbytes(),
                'outBytes': outT[0].nbytes(),
                'instrs'  : {'mov': outT[0].nelems(), 'cmp': outT[0].nelems()}
                }
        return self.perf_stats

class SoftmaxOp(SimOp):
    def __init__(self, opinfo):
        super().__init__(opinfo)
        self.opclass_str: str = 'Softmax'
        check_io_counts( self, in_counts=[1,1], out_counts=[1,1] )

    def get_perf_counts(self, inT, outT, **kwargs):
        if self.perf_stats is not None:
            return self.perf_stats

        is_backprop = kwargs.get('is_backprop', False)
        assert is_backprop == False, f"Softmax cannot be a backward op!!"

        #axis = self.attrs.get('axis', -1)
        #X    = clone_tensor_by_shape(inT[0])
        #x_max  = np.max(X.data, axis=axis, keepdims=True)
        #tmp    = np.exp(X.data - x_max)
        #np_out = tmp / np.sum(tmp, axis=axis, keepdims=True)
        #tmp_outT = build_tmp_data_tensor(np_out, self.name + '__tmp_out__')
        #update_output_tensor(self, tmp_outT, outT[0])
        outT[0].shape = inT[0].shape
        outT[0].dtype = inT[0].dtype
        outElems = outT[0].nelems()
        self.perf_stats = {
                'inBytes' : inT[0].nbytes(),
                'inElems' : inT[0].nelems(),
                'outBytes': outT[0].nbytes(),
                'outElems': outElems,
                'instrs'  : {
                    'cmp': outElems, # max_x = max(x)
                    'sub': outElems, # y = x - max_x
                    'exp': outElems, # exp(y)
                    'add': outElems, # z = sum(exp(y))
                    'div': outElems, # o = exp(y) / z
                    }
                }
        return self.perf_stats

    def backward(self, inT, outT, inGT, outGT):
        #    Y = Softmax(X, axis)
        # dX_i = Y_i * (dY_i - Sum_j(dY_j * Y_j))
        # Steps:
        #    T = Y . dY (elemwise mul) [DIMS: same as Y or dY]
        #    S = ReduceSum(T, axis, keepdims=1) <- dot_product per slice-j: Sum_j(dY_j * #    Y_j)
        #    Z = dY - S (sub)
        #    dX = Y . Z (elemwise mul)
        #    

        assert self.perf_stats is not None, f"{self.name} backward() called before get_perf_stats()"
        assert len(inT) == len(outGT), f"#inT != #outGT!!"
        assert len(outT) == len(inGT), f"#outT != #inGT"

        grad_results = {}
        in_data_tensor  = inT[0]     #X
        out_data_tensor = outT[0]    #Y
        in_grad_tensor  = inGT[0]    #dY
        out_grad_tensor = outGT[0]   #dX
        orig_axis = self.attrs.get('axis', -1)

        if out_grad_tensor is not None:
            # T = Y . dY
            # S = ReduceSum(T, axis, keepdims=1)
            # Z = dY . S
            # dX = Y . Z
            T_tensor = SimTensor({'name': in_data_tensor.name + '.T_tensor'})
            S_tensor = SimTensor({'name': in_data_tensor.name + '.S_tensor'})
            Z_tensor = SimTensor({'name': in_data_tensor.name + '.Z_tensor'})
            T_OP = EltwiseBinaryOp({'name'   : in_data_tensor.name + '.Mul_T',
                                    'optype' : 'Mul',
                                    'inList' : [in_grad_tensor.name, out_data_tensor.name],
                                    'outList': [T_tensor.name]
                                    })
            S_OP = ReduceSumOp({'name'   : in_data_tensor.name + '.ReduceSum',
                                'optype' : 'ReduceSum',
                                'inList' : [T_tensor.name],
                                'outList': [S_tensor.name],
                                'attrs'  : {'axis': orig_axis, 'keepdims': 1}
                               })
            Z_OP = EltwiseBinaryOp({'name'   : in_data_tensor.name + '.Mul_Z',
                                    'optype' : 'Mul',
                                    'inList' : [in_grad_tensor.name, S_tensor.name],
                                    'outList': [Z_tensor.name]
                                    })
            G_OP = EltwiseBinaryOp({'name'   : in_data_tensor.name + '.Mul_Grad',
                                    'optype' : 'Mul',
                                    'inList' : [out_data_tensor.name, Z_tensor.name],
                                    'outList': [out_grad_tensor.name]
                                    })
            #update tensor op_in/op_out lists
            in_grad_tensor.op_in.append (T_OP.name)
            out_data_tensor.op_in.append(T_OP.name)
            T_tensor.op_out.append(T_OP.name)

            T_tensor.op_in.append(S_OP.name)
            S_tensor.op_out.append(S_OP.name)

            in_grad_tensor.op_in.append (Z_OP.name)
            S_tensor.op_in.append(Z_OP.name)
            Z_tensor.op_out.append(Z_OP.name)

            out_data_tensor.op_in.append(G_OP.name)
            Z_tensor.op_in.append(G_OP.name)
            out_grad_tensor.op_out.append(G_OP.name)

            grad_tinfo = GRAD_TENSOR_INFO(out_grad_tensor)
            grad_tinfo._grad_ops += [T_OP, S_OP, Z_OP, G_OP]
            grad_tinfo._input_fwd_tensors.append(out_data_tensor)
            grad_tinfo._input_grad_tensors.append(in_grad_tensor)
            grad_tinfo._new_tensors += [T_tensor, S_tensor, Z_tensor]

            grad_results[grad_tinfo.name]= grad_tinfo

        return grad_results

class PowOp(SimOp):
    def __init__(self, opinfo):
        super().__init__(opinfo)
        self.opclass_str: str = 'Pow'
        check_io_counts( self, in_counts=[2,2], out_counts=[1,1] )

    def get_perf_counts(self, inT, outT, **kwargs):
        if self.perf_stats is not None:
            return self.perf_stats
        X = clone_tensor_by_shape(inT[0])
        Y = clone_tensor_by_shape(inT[1])
        np_out = pow(X.data, Y.data)
        tmp_outT = build_tmp_data_tensor(np_out, self.name + '__tmp_out__')
        update_output_tensor(self, tmp_outT, outT[0])
        outElems = outT[0].nelems()
        self.perf_stats = {
                'inBytes' : X.nbytes() + Y.nbytes(),
                'outBytes': outT[0].nbytes(),
                'instrs'  : {
                    'mul': outElems,
                    'exp': outElems,
                    'log': outElems
                    }
                }
        return self.perf_stats

class UnsqueezeOp(SimOp):
    def __init__(self, opinfo):
        super().__init__(opinfo)
        self.opclass_str: str = 'Unsqueeze'
        check_io_counts( self, in_counts=[2,2], out_counts=[1,1] )

    def get_perf_counts(self, inT, outT, **kwargs):
        if self.perf_stats is not None:
            return self.perf_stats
        X = clone_tensor_by_shape(inT[0], data_maybe_missing=False) #X.data must be present
        Y = clone_tensor_by_shape(inT[1], data_maybe_missing=False) #Y.data must be present

        np_out = X.data
        for d in Y.data:
            np_out = np.expand_dims(np_out, axis=d)
        tmp_outT = build_tmp_data_tensor(np_out, self.name + '__tmp_out__')
        update_output_tensor(self, tmp_outT, outT[0])
        self.perf_stats = {
                'inBytes' : X.nbytes() + Y.nbytes(),
                'outBytes': outT[0].nbytes(),
                'instrs'  : {'mov': outT[0].nelems()}
                }
        return self.perf_stats

class ConcatOp(SimOp):
    def __init__(self, opinfo):
        super().__init__(opinfo)
        self.opclass_str: str = 'Concat'
        assert len(self.inList) >= 2,  f"#inputs should be >= 2 : {self}"
        assert len(self.outList) == 1, f"#outputs should be == 1 : {self}"

    def get_perf_counts(self, inT, outT, **kwargs):
        if self.perf_stats is not None:
            return self.perf_stats
        axis = self.attrs['axis']
        Xs   = [clone_tensor_by_shape(x) for x in inT]
        #some sanity checks...
        chk_in_ranks = all([x.rank() == Xs[0].rank() for x in Xs])
        assert chk_in_ranks, f"Input Rank Mismatch: {[x.shape for x in Xs]}"

        np_x = [x.data for x in Xs]
        np_out = np.concatenate(np_x, axis)
        tmp_outT = build_tmp_data_tensor(np_out, self.name + '__tmp_out__')
        update_output_tensor(self, tmp_outT, outT[0])
        inBytes = sum((x.nbytes() for x in Xs))

        # Placeholder: For Training, it may be required to output per-input tensor shape
        # Assumption: per-input tensor shape is a 1D-Tensor where each element
        # represents the length of the corresponding input along the axis
        #
        #out2_shape = [len(inT)]
        #out2_data  = [x.shape for x in Xs]
        self.perf_stats = {
                'inBytes' : inBytes,
                'outBytes': outT[0].nbytes(),
                'instrs'  : {'mov': outT[0].nelems()}
                }
        return self.perf_stats

class SliceOp(SimOp):
    def __init__(self, opinfo):
        super().__init__(opinfo)
        self.opclass_str: str = 'Slice'
        check_io_counts( self, in_counts=[3,5], out_counts=[1,1] )

    def get_perf_counts(self, inT, outT, **kwargs):
        if self.perf_stats is not None:
            return self.perf_stats
        dataT   = clone_tensor_by_shape(inT[0], data_maybe_missing=False) #dataT.data must be present
        startsT = clone_tensor_by_shape(inT[1], data_maybe_missing=False) #startsT.data must be present
        endsT   = clone_tensor_by_shape(inT[2], data_maybe_missing=False) #endsT.data must be present

        if len(inT) >= 4:
            axesT = clone_tensor_by_shape(inT[3], data_maybe_missing=False) #axesT.data must be present
        else:
            axesT = build_tmp_data_tensor(np.array([i for i in range(dataT.rank())]),
                                          self.name + '__tmp_axesT__')

        if len(inT) == 5:
            stepsT = clone_tensor_by_shape(inT[4], data_maybe_missing=False) #stepsT.data must be present
        else:
            stepsT = build_tmp_data_tensor(np.array([1 for _ in range(dataT.rank())]),
                                          self.name + '__tmp_stepsT')

        #print('Slice dataT=',   dataT)
        #print('Slice startsT=', startsT)
        #print('Slice endsT=',   endsT)
        #print('Slice axesT=',   axesT)
        #print('Slice stepsT=',  stepsT)

        #sanity checks...
        assert startsT.rank() == 1,           f"Slice Error 0, {startsT.shape}, rank != 1"
        assert startsT.shape == endsT.shape,  f"Slice Error 1, {startsT.shape} != {endsT.shape}"
        assert startsT.shape == axesT.shape,  f"Slice Error 2, {startsT.shape} != {axesT.shape}"
        assert startsT.shape == stepsT.shape, f"Slice Error 3, {startsT.shape} != {stepsT.shape}"

        slices = [slice(None)] *  dataT.rank()
        for s in range(startsT.rank()):
            s_axis  = axesT.data[s]
            s_start = startsT.data[s]
            s_end   = endsT.data[s]
            s_step  = stepsT.data[s]
            slices[s_axis] = slice(s_start, s_end, s_step)
        np_out = dataT.data[tuple(slices)]
        tmp_outT = build_tmp_data_tensor(np_out, self.name + '__tmp_out__')
        update_output_tensor(self, tmp_outT, outT[0])

        inBytes = dataT.nbytes() + startsT.nbytes() + endsT.nbytes()
        inBytes += axesT.nbytes()  if len(inT) >= 4 else 0 #assume 4 bytes per axis spec
        inBytes += stepsT.nbytes() if len(inT) == 5 else 0 #assume 4 bytes per steps spec

        self.perf_stats = {
                'inBytes' : inBytes,
                'outBytes': outT[0].nbytes(),
                'instrs'  : {'mov': outT[0].nelems()}
                }
        return self.perf_stats

class TriluOp(SimOp):
    #TODO: this is very specific to DLRM usage right now
    # need to generalize this as specified in ONNX opset!!
    def __init__(self, opinfo):
        super().__init__(opinfo)
        self.opclass_str: str = 'Trilu'
        check_io_counts( self, in_counts=[1,2], out_counts=[1,1] )

    def get_perf_counts(self, inT, outT, **kwargs):
        if self.perf_stats is not None:
            return self.perf_stats

        upper = self.attrs.get('upper', 1)
        assert len(inT) == 1, f"More than 1 inputs not supported for Trilu for now!!"

        X = clone_tensor_by_shape(inT[0])

        # Get the upper triangular indices manually (excluding diagonal)
        # This Code is DLRM specific
        row_indices, col_indices = [], []
        batch_size, num_features1, num_features2 = X.shape
        assert num_features1 == num_features2, f"Input should be an batch of square matrices: {X.shape}"
        num_features = num_features1
        for i in range(num_features):
            for j in range(i + 1, num_features):
                row_indices.append(i)
                col_indices.append(j)
        tmp_data = X.data[:, row_indices, col_indices]
        tmp_outT = build_tmp_data_tensor(tmp_data, self.name + '__tmp_out__')
        update_output_tensor(self, tmp_outT, outT[0])

        self.perf_stats = {
                'inElems' : X.nelems(),
                'inBytes' : X.nbytes(),
                'outElems': outT[0].nelems(),
                'outBytes': outT[0].nbytes(),
                'instrs'  : {'mov': 100} #dummy - TODO get the real cost involved!!
                }
        return self.perf_stats

class DropoutOp(SimOp):
    def __init__(self, opinfo):
        super().__init__(opinfo)
        self.opclass_str: str = 'Dropout'
        check_io_counts( self, in_counts=[1,3], out_counts=[1,2] )

    def get_perf_counts(self, inT, outT, **kwargs):
        if self.perf_stats is not None:
            return self.perf_stats

        is_backprop = kwargs.get('is_backprop', False)
        assert is_backprop == False, f"Dropout cannot be a backward op!!"

        # Spec: https://github.com/onnx/onnx/blob/main/docs/Operators.md#Dropout
        # with train_modeB as True, outT is a random dropout
        # ratio is same as drop_probability
        # outT = scale * dataT * maskT, where scale = 1./(1-ratio).
        seed = self.attrs.get('seed', 1.0)
        X = inT[0]

        inBytes = X.nbytes()
        inElems = X.nelems()
        ratio, training_mode = 0.5, False
        if len(inT) == 2:
            assert inT[1].data is not None, f"missing ratio {inT[1]}"
            ratio = inT[1].data
            inBytes += inT[1].dtype.itemsize
            inElems += 1
        elif len(inT) == 3:
            assert inT[1].data is not None, f"missing ratio {inT[1]}"
            assert inT[2].data is not None, f"missing training_mode {inT[2]}"
            ratio = inT[1].data
            training_mode = inT[2].data
            inBytes += inT[1].dtype.itemsize
            inBytes += inT[2].dtype.itemsize
            inElems += 2


        if ratio == 0 or training_mode == False:
            #np_out      = X.data
            #np_mask_out = np.ones(X.shape, dtype=bool)
            instr_count = {'nop': X.nelems()}
        else:
            #np.random.seed(seed)
            # mask   = np.random.uniform(0, 1.0, X.shape) >= ratio  # Avoid allocation of dead data
            #scale  = 1. / (1. - ratio)
            #np_out = mask * X.data * scale
            # np_mask_out = mask.astype(bool)                       # Avoid allocation of dead data
            instr_count = {
                    'mov': X.nelems(), #mask
                    'mul': X.nelems(), #mask * x * scale
                    }

        outT[0].shape = X.shape
        outT[0].dtype = X.dtype

        return_mask = True if len(outT) == 2 else False

        if return_mask:
            outT[1].shape = X.shape
            outT[1].dtype = np.dtype(np.bool_)
            outT[1].has_grad = False

        outBytes = outT[0].nbytes()
        outBytes += outT[1].nbytes() if return_mask else 0
        outElems = outT[0].nbytes()
        outElems += outT[1].nelems() if return_mask else 0

        self.perf_stats = {
                'inElems' : inElems,
                'inBytes' : inBytes,
                'outElems': outElems,
                'outBytes': outBytes,
                'instrs'  : instr_count
                }
        return self.perf_stats

    def backward(self, inT, outT, inGT, outGT):
        # Y, mask = Dropout(X,ratio, training_mode)
        # dX = Mul(dY, mask)
        assert self.perf_stats is not None, f"{self.name} backward() called before get_perf_stats()"

        assert len(outT) == 2, f"Dropout({self.name}).backward needs mask output in fwd pass"
        assert len(inT) == len(outGT), f"#inT != #outGT!!"
        # For Dropout during the backward pass, we don't have a gradient for output mask = outT[1]
        #assert len(outT) == len(inGT), f"#outT != #inGT"

        grad_results = {}
        in_grad  = inGT[0]
        in_mask  = outT[1]
        out_grad = outGT[0]

        if out_grad is not None:
            grad_tinfo = GRAD_TENSOR_INFO(out_grad)
            G_OP = EltwiseBinaryOp({
                'name'   : out_grad.name + '.Mul',
                'optype' : 'Mul',
                'inList' : [in_grad.name, in_mask.name],
                'outList': [out_grad.name]
                })
            in_grad.op_in.append(G_OP.name)
            in_mask.op_in.append(G_OP.name)
            out_grad.op_out.append(G_OP.name)

            grad_tinfo._grad_ops.append(G_OP)
            grad_tinfo._input_fwd_tensors.append(in_mask)
            grad_tinfo._input_grad_tensors.append(in_grad)
            grad_results[grad_tinfo.name]= grad_tinfo

        return grad_results

class EqualOp(SimOp):
    def __init__(self, opinfo):
        super().__init__(opinfo)
        self.opclass_str: str = 'Equal'
        check_io_counts( self, in_counts=[2,2], out_counts=[1,1] )

    def get_perf_counts(self, inT, outT, **kwargs):
        if self.perf_stats is not None:
            return self.perf_stats
        A = clone_tensor_by_shape(inT[0], data_maybe_missing=False)
        B = clone_tensor_by_shape(inT[1], data_maybe_missing=False)
        np_out = np.equal(A.data, B.data)
        tmp_outT = build_tmp_data_tensor(np_out, self.name + '__tmp_out__')
        update_output_tensor(self, tmp_outT, outT[0])
        self.perf_stats = {
                'inBytes' : A.nbytes() + B.nbytes(),
                'outBytes': outT[0].nbytes(),
                'instrs'  : {'cmp': outT[0].nelems()}
                }
        return self.perf_stats

class CastOp(SimOp):
    def __init__(self, opinfo):
        super().__init__(opinfo)
        self.opclass_str: str = 'Cast'
        check_io_counts( self, in_counts=[1,1], out_counts=[1,1] )

    def get_perf_counts(self, inT, outT, **kwargs):
        if self.perf_stats is not None:
            return self.perf_stats
        saturate =  self.attrs.get('saturate', 1)
        to_type  =  self.attrs['to']
        A = clone_tensor_by_shape(inT[0], data_maybe_missing=False) #A.data must be present
        tensor_type = TENSOR_TYPE_MAP[to_type]
        np_out = A.data.astype(tensor_type.np_dtype)
        tmp_outT = build_tmp_data_tensor(np_out, self.name + '__tmp_out__')
        update_output_tensor(self, tmp_outT, outT[0])
        self.perf_stats = {
                'inBytes' : A.nbytes(),
                'outBytes': outT[0].nbytes(),
                'instrs'  : {'mov': outT[0].nelems()}
                }
        return self.perf_stats

class ShapeOp(SimOp):
    def __init__(self, opinfo):
        super().__init__(opinfo)
        self.opclass_str: str = 'Shape'
        check_io_counts( self, in_counts=[1,1], out_counts=[1,1] )

    def get_perf_counts(self, inT, outT, **kwargs):
        if self.perf_stats is not None:
            return self.perf_stats
        A = clone_tensor_by_shape(inT[0])

        start =  self.attrs.get('start', 0)
        end   =  self.attrs.get('end')

        start = 0 if start < 0 else start
        end   = A.rank() if end is None or end > A.rank() else end
        end   = A.rank() + end if end < 0 else end

        tdata = np.array(A.shape[start:end], dtype=np.int64)
        tmp_tensor = build_tmp_data_tensor(tdata, self.name + '_tmp_out_tensor_')
        update_output_tensor(self, tmp_tensor, outT[0])
        self.perf_stats = {
                'inBytes' : A.rank() * 4,
                'outBytes': A.rank() * 4,
                'instrs'  : {'mov': A.rank()} # 4Bytes per Index
                }
        return self.perf_stats

class RangeOp(SimOp):
    def __init__(self, opinfo):
        super().__init__(opinfo)
        self.opclass_str: str = 'Range'
        check_io_counts( self, in_counts=[3,3], out_counts=[1,1] )

    def get_perf_counts(self, inT, outT, **kwargs):
        if self.perf_stats is not None:
            return self.perf_stats
        start = clone_tensor_by_shape(inT[0], data_maybe_missing=False)
        limit = clone_tensor_by_shape(inT[1], data_maybe_missing=False)
        delta   = clone_tensor_by_shape(inT[2], data_maybe_missing=False)

        assert start.data.shape == (), f"Illegal start shape {start}"
        assert limit.data.shape == (), f"Illegal limit shape {limit}"
        assert delta.data.shape == (), f"Illegal delta shape {delta}"
        tdata = np.arange(start.data, limit.data, delta.data)
        tmp_tensor = build_tmp_data_tensor(tdata, self.name + '_tmp_out_tensor_')
        update_output_tensor(self, tmp_tensor, outT[0])
        self.perf_stats = {
                'inBytes' : start.nelems() + limit.nelems() + delta.nelems(),
                'outBytes': outT[0].nelems(),
                'instrs'  : {'mov': outT[0].nelems()}
                }
        return self.perf_stats

class GeluOp(SimOp):
    def __init__(self, opinfo):
        super().__init__(opinfo)
        self.opclass_str: str = 'Gelu'
        check_io_counts( self, in_counts=[1,1], out_counts=[1,1] )

    def get_perf_counts(self, inT, outT, **kwargs):
        if self.perf_stats is not None:
            return self.perf_stats
        # ONNX opset-20 defines GELU w/ 2 variants controlled by the attribute 'approximate'
        #  if approximate = 'tanh', we use GELU (Gaussian Error Linear Unit) approximation:
        #     Y = 0.5 * X * (1 + tanh(math.sqrt(2 / math.pi) * (X + 0.044715 * pow(X, 3))))
        #  else (default)
        #     Y = 0.5 * X * (1 + erf(X/sqrt(2)))
        # we assume approximate to be 'tanh' always for now....
        # TODO: add default option as well...

        outT[0].shape = inT[0].shape
        outT[0].dtype = inT[0].dtype
        #instr count calc.
        # Y= <const> * X * ( <const> + tanh( <const> * ( X + <const> * X^3 ) ) )
        nElem = inT[0].nelems()
        mul_count, add_count, tanh_count = 0,0,0
        mul_count  += 2 * nElem # X^3
        mul_count  += nElem     # <const> * X^3
        add_count  += nElem     # X + <const> * X^3
        mul_count  += nElem     # <const> * ( X + ...)
        tanh_count += nElem     # tanh (...)
        add_count  += nElem     # <const + tanh(...)
        mul_count  += 2*nElem   # <const> * X * (...)
        instr = {'mul': mul_count, 'add': add_count, 'tanh': tanh_count}

        self.perf_stats = {
                'inElems' : inT[0].nelems(),
                'inBytes' : inT[0].nbytes(),
                'outElems': outT[0].nelems(),
                'outBytes': outT[0].nbytes(),
                'instrs'  : instr
                }
        return self.perf_stats

    def backward(self, inT, outT, inGT, outGT):
        # Assuming approximate = 'tanh' always for now...
        #  Y = 0.5 * X * (1 + tanh(math.sqrt(2/math.pi) * (X+0.044715 * pow(X, 3))))
        #  dY/dX = a (1+tanh(u)) + abx (1-tanh^2(u))(1+3cx^2)
        #        = a (1+tanh(u)) [1 + bx (1-tanh(u))(1+3cx^2)]
        #     where a = 0.5, b = sqrt(2/pi), c = 0.044715, u = b(x + cx^3)
        in_data_tensor  = inT[0]
        out_data_tensor = outT[0]
        in_grad_tensor  = inGT[0]
        out_grad_tensor = outGT[0]
        if out_grad_tensor is not None:
            grad_tinfo = GRAD_TENSOR_INFO(out_grad_tensor)
            G_OP = GeluGradOp({
                'name'   : out_grad_tensor.name + '.GeluGrad',
                'optype' : 'GeluGrad',
                'inList' : [in_grad_tensor.name, in_data_tensor.name],
                'outList': [out_grad_tensor.name]
                })
            #update tensor op_in/op_out lists
            in_grad_tensor.op_in.append(G_OP.name)
            in_data_tensor.op_in.append(G_OP.name)
            out_grad_tensor.op_out.append(G_OP.name)
            grad_tinfo._grad_ops.append(G_OP)
            grad_tinfo._input_grad_tensors.append(in_grad_tensor)
            grad_tinfo._input_fwd_tensors.append(in_data_tensor)
            return {grad_tinfo.name: grad_tinfo}
        else:
            return {}

class ReluOp(SimOp):
    def __init__(self, opinfo):
        super().__init__(opinfo)
        self.opclass_str: str = 'Relu'
        # in_counts: 1 min, 1 max
        if 'attrs' in opinfo:
            self.check_known_args(opinfo['attrs'])
        check_io_counts( self, in_counts=[1,1], out_counts=[1,1] )

    def get_perf_counts(self, inT, outT, **kwargs):
        if self.perf_stats is not None:
            return self.perf_stats
        # ONNX opset defines RELU as: Y = max(X, 0)
        # Relu takes one input data (Tensor) and produces one output data (Tensor)
        # where the rectified linear function, y = max(0, x), is applied to
        # the tensor elementwise.

        nElem = inT[0].nelems()
        outT[0].shape = inT[0].shape
        outT[0].dtype = inT[0].dtype
        self.perf_stats = {
                'inElems' : inT[0].nelems(),
                'inBytes' : inT[0].nbytes(),
                'outElems': outT[0].nelems(),
                'outBytes': outT[0].nbytes(),
                'instrs'  : {'cmp': nElem, 'mov': nElem}
                }
        return self.perf_stats

    def backward(self, inT, outT, inGT, outGT):
        # Y = ReLU(X) = max(0,X)
        # dJ/dX = dJ/dY if x > 0 else 0
        # But since Y = X when X > 0 we can rewrite this as:
        # dJ/dX = dJ/dY if y > 0 else 0 (no need to store X from FWD Pass)
        assert self.perf_stats is not None, f"{self.name} backward() called before get_perf_stats()"
        assert len(inT) == len(outGT), f"#inT != #outGT!!"
        assert len(outT) == len(inGT), f"#outT != #inGT"

        in_data_tensor  = inT[0]
        out_data_tensor = outT[0]
        in_grad_tensor  = inGT[0]
        out_grad_tensor = outGT[0]
        if out_grad_tensor is not None:
            grad_tinfo = GRAD_TENSOR_INFO(out_grad_tensor)
            G_OP = ReluGradOp({
                'name'   : out_grad_tensor.name + '.ReluGrad',
                'optype' : 'ReluGrad',
                'inList' : [in_grad_tensor.name, out_data_tensor.name],
                'outList': [out_grad_tensor.name]
                })
            #update tensor op_in/op_out lists
            in_grad_tensor.op_in.append(G_OP.name)
            out_data_tensor.op_in.append(G_OP.name)
            out_grad_tensor.op_out.append(G_OP.name)
            grad_tinfo._grad_ops.append(G_OP)
            grad_tinfo._input_fwd_tensors.append(out_data_tensor)
            grad_tinfo._input_grad_tensors.append(in_grad_tensor)
            return {grad_tinfo.name: grad_tinfo}
        else:
            return {}

class ReluGradOp(SimOp):
    def __init__(self, opinfo):
        super().__init__(opinfo)
        self.opclass_str: str = 'ReluGrad'
        check_io_counts(self, in_counts=[2,2], out_counts=[1,1])

    def get_perf_counts(self, inT, outT, **kwargs):
        if self.perf_stats is not None:
            return self.perf_stats

        is_backprop = kwargs.get('is_backprop', False)
        assert is_backprop == True, f"{self.opclass_str} only used during backward pass!!"

        #dJ/dX = dJ/dY if Y > 0 else 0
        # 1 cmp, 1 mov for every elem
        dY = clone_tensor_by_shape(inT[0])
        Y  = clone_tensor_by_shape(inT[1])
        assert Y.shape == dY.shape, f"ReluGradOp shapes not consistent!! {Y.shape} != {dY.shape}"
        update_output_tensor(self, dY, outT[0])
        nElem = dY.nelems()
        self.perf_stats = {
                'inElems' : nElem,
                'inBytes' : Y.nbytes(),
                'outElems': nElem,
                'outBytes': Y.nbytes(),
                'instrs'  : {'cmp': nElem, 'mov': nElem}
                }
        return self.perf_stats

class GeluGradOp(SimOp):
    def __init__(self, opinfo):
        super().__init__(opinfo)
        self.opclass_str: str = 'GeluGrad'
        check_io_counts(self, in_counts=[2,2], out_counts=[1,1])

    def get_perf_counts(self, inT, outT, **kwargs):
        if self.perf_stats is not None:
            return self.perf_stats

        is_backprop = kwargs.get('is_backprop', False)
        assert is_backprop == True, f"{self.opclass_str} only used during backward pass!!"

        dY = clone_tensor_by_shape(inT[0])
        X  = clone_tensor_by_shape(inT[1])

        update_output_tensor(self, dY, outT[0])

        #instr count calc.
        # dY/dX = a (1+tanh(u)) [1 + bx (1-tanh(u))(1+3cx^2)]
        #     where a = 0.5, b = sqrt(2/pi), c = 0.044715, u = b(x + cx^3)
        # dJ/dX = dY/dX * dJ/dY
        nElem = X.nelems()
        mul_count, add_count, sub_count, tanh_count = 0,0,0,0

        mul_count  += nElem     # X^2 = X * X
        mul_count  += nElem     # cX^2
        mul_count  += nElem     # cX^2 * X = cX^3
        add_count  += nElem     # X + cX^3
        mul_count  += nElem     # b(X + cX^3) = u
        tanh_count += nElem     # tanh(u)
        add_count  += nElem     # 1 + tanh(u)
        mul_count  += nElem     # P = (ab) * (1 + tanh(u))

        mul_count  += nElem     # 3c * X^2
        add_count  += nElem     # 1 + 3c * X^2
        mul_count  += nElem     # X * (1 + 3c * X^2)

        sub_count  += nElem     # 1 - tanh(u)

        mul_count  += nElem     # Q = X * (1 + 3c * X^2) * (1 - tanh(u))
        mul_count  += nElem     # P * Q

        mul_count  += nElem     # dJ/dX = dJ/dY * (P * Q)

        instr = {'mul': mul_count, 'add': add_count, 'sub': sub_count, 'tanh': tanh_count}

        nBytes = X.nbytes()
        self.perf_stats = {
                'inElems' : nElem,
                'inBytes' : nBytes,
                'outElems': nElem,
                'outBytes': nBytes,
                'instrs'  : instr
                }

        return self.perf_stats

class ReduceSumOp(SimOp):
    def __init__(self, opinfo):
        super().__init__(opinfo)
        self.opclass_str: str = 'ReduceSum'
        check_io_counts(self, in_counts=[1,2], out_counts=[1,1])

    def get_perf_counts(self, inT, outT, **kwargs):
        if self.perf_stats is not None:
            return self.perf_stats

        is_backprop = kwargs.get('is_backprop', False)
        assert is_backprop == True, f"ReduceSumOp currently only supported as a backward op!!"

        keepdims             = self.attrs.get('keepdims', 1)
        noop_with_empty_axes = self.attrs.get('noop_with_empty_axes', 0)


        T = clone_tensor_by_shape(inT[0])
        inElems = T.nelems()
        inBytes = T.nbytes()
        if len(inT) == 2:
            axes = clone_tensor_by_shape(inT[1])
            inElems += axes.nelems()
            inBytes += axes.nbytes()
            np_out = np.sum(T.data, axis=tuple(axes.data.tolist()), keepdims=keepdims==1)
        else:
            np_out = np.sum(T.data, axis=None, keepdims=keepdims==1)

        print(np_out)

        tmp_outT = build_tmp_data_tensor(np_out, self.name + '__tmp_out__')
        update_output_tensor(self, tmp_outT, outT[0])
        outElems = outT[0].nelems()
        outBytes = outT[0].nbytes()

        self.perf_stats = {
                'inElems' : inElems,
                'inBytes' : inBytes,
                'outElems': outElems,
                'outBytes': outBytes,
                'instrs'  : {}
                }

        return self.perf_stats

######################  CONCRETE OP IMPLEMENTATION END ##################

#########################
# Factory
#########################

#Missing ORT operators used for Training Graphs..
#
# 'SoftmaxCrossEntropyLoss'     
# 'Sum'                         
# 'ReduceSum'                   
# 'Gemm'                        
# #domain=com.microsoft Operators
# #https
# 'FastGelu'                    
# 'FusedMatMul'                 
# #Grad Operators,
# 'InPlaceAccumulatorV2'        
# 'ConcatTraining'              
# 'DropoutGrad'                 
# 'FastGeluGrad'                
# 'SoftmaxGrad_13'              
# 'GatherGrad'                  
# 'SoftmaxCrossEntropyLossGrad'


@lru_cache(maxsize=128)
def SimOpFactory(optype: str) -> type[SimOp]:
    cls2optype: Dict[type[SimOp], list[str]] = {
            EltwiseBinaryOp      : ['Add', 'Mul'],
            EltwiseUnaryOp       : ['Identity', 'Tanh'],
            ConstantOp           : ['Constant'],
            GatherOp             : ['Gather'],
            LayerNormalizationOp : ['LayerNormalization'],
            MatMulOp             : ['MatMul'],
            SplitOp              : ['Split'],
            ReshapeOp            : ['Reshape'],
            TransposeOp          : ['Transpose'],
            WhereOp              : ['Where'],
            SoftmaxOp            : ['Softmax'],
            PowOp                : ['Pow'],
            UnsqueezeOp          : ['Unsqueeze'],
            ConcatOp             : ['Concat'],
            SliceOp              : ['Slice'],
            TriluOp              : ['Trilu'],
            DropoutOp            : ['Dropout'],
            EqualOp              : ['Equal'],
            CastOp               : ['Cast'],
            ShapeOp              : ['Shape'],
            RangeOp              : ['Range'],
            GeluOp               : ['Gelu'],
            ReluOp               : ['Relu'],
            ConvOp               : ['Conv'],   # TBD: step in adding new operator / layer typez
            MaxPoolOp            : ['MaxPool'],
            BatchNormalizationOp : ['BatchNormalization'],
            AveragePoolOp        : ['AveragePool', 'GlobalAveragePool'],
          }
    optype2cls: dict[str, type[SimOp]] = {}
    for tmp in cls2optype:
        if optype in cls2optype[tmp]:
            if optype in optype2cls:
                raise RuntimeError(f'{optype} in more than one op-types')
            optype2cls[optype] = tmp
    opcls: Union[type[SimOp], None] = optype2cls.get(optype, None)
    if opcls is None:
        raise RuntimeError(f'Operator type {optype} not yet mapped in SimOpFactory')
    return opcls<|MERGE_RESOLUTION|>--- conflicted
+++ resolved
@@ -1,13 +1,6 @@
-<<<<<<< HEAD
 #!/usr/bin/env python
 # SPDX-FileCopyrightText: (C) 2025 Tenstorrent
 # SPDX-License-Identifier: Apache-2.0
-# Inspired by onnx.backend.test.case.node
-# A dummy backend of Onnx operators to generate intermediate tensor shapes...
-# Caution: no guarantees on data correctness... 
-
-=======
->>>>>>> 9a20c5d1
 from functools import lru_cache, reduce
 import operator
 import math
